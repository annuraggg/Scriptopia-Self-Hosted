import { useEffect, useState } from "react";
import "./Onboarding.css";
import Info from "./Info";
import Contact from "./Contact";
import { Button } from "@heroui/react";
import { CalendarDate } from "@internationalized/date";
import { toast } from "sonner";
import ax from "@/config/axios";
import Address from "./Address";
import Loader from "@/components/Loader";
<<<<<<< HEAD
import { SignedIn, SignedOut } from "@/components/auth/LoggedIn";
import { SignOutButton } from "@/components/auth/SignOutButton";
import RedirectToSignIn from "@/components/auth/RedirectToSignIn";
import { authClient } from "@/lib/auth-client";
=======
import { useNavigate } from "react-router-dom";
>>>>>>> 4441370f

const Onboarding = () => {
  const [currentStep, setCurrentStep] = useState(0);
  const navigate = useNavigate();

  const [name, setName] = useState<string>("");
  const [dob, setDob] = useState<CalendarDate | undefined>();
  const [gender, setGender] = useState<string>("");
  const [phone, setPhone] = useState<string>("");
  const [address, setAddress] = useState<string>("");
  const [loading, setLoading] = useState(true);
  const { data, isPending } = authClient.useSession();

  useEffect(() => {
    const axios = ax();
    axios
      .get("candidates/candidate")
      .then(() => (navigate("/dashboard")))
      .catch(() => setLoading(false));
  }, []);

  const steps = [
    {
      name: "Candidate Info",
      description: "Tell us about your organization",
      component: (
        <Info
          name={name}
          setName={setName}
          dob={dob}
          setDob={setDob}
          gender={gender}
          setGender={setGender}
        />
      ),
    },
    {
      name: "Candidate Contact",
      description: "Contact details of yourself",
      component: (
        <Contact
          email={data?.user?.email || ""}
          phone={phone}
          setPhone={setPhone}
        />
      ),
    },
    {
      name: "Address",
      description: "Tell us about your address",
      component: <Address address={address} setAddress={setAddress} />,
    },
  ];

  const validate = () => {
    if (!name || !dob || gender === "") {
      toast.error("Please fill in all fields");
      return false;
    }

    if (!phone) {
      toast.error("Please enter a phone number");
      return false;
    }

    if (!address) {
      toast.error("Please enter your address");
      return false;
    }

    return true;
  };



  const submit = () => {
    if (!validate()) return;

    const axios = ax();
    setLoading(true);
    axios
      .post("/candidates/candidate", {
        name,
        dob: dob?.toDate("UTC"),
        gender,
        email: data?.user?.email,
        phone,
        address,
      })
      .then(() => {
        setLoading(false);
        toast.success("Profile Created successfully");
        navigate("/dashboard");
      })
      .catch((err) => {
        console.error(err);
        setLoading(false);
        toast.error(err.response.data.message || "Failed to create profile");
      });
  };

  if (loading || isPending) return <Loader />;

  return (
    <>
      <SignedIn>
        {" "}
        <div className="flex items-center justify-center h-screen p-10">
          <div className="min-w-[60%] pr-10">
            <img src="logo.svg" alt="logo" className="w-14 h-14" />
            <div className="flex gap-3 mt-10">
              {steps.map((_s, i) => (
                <div
                  className={`w-14 h-3 rounded-full transition-colors
              ${
                currentStep === i
                  ? "bg-success-200"
                  : currentStep > i
                  ? "bg-success-300"
                  : "bg-gray-700 opacity-50"
              }
              `}
                ></div>
              ))}
            </div>
            <p className="mt-3 opacity-50">
              {currentStep + 1} of {steps.length}
            </p>

            <div className="mt-5 flex gap-2">
              <p>Signed in as {data?.user?.email}</p>
              <SignOutButton>
                <p className="text-danger underline cursor-pointer">Logout</p>
              </SignOutButton>
            </div>

            <div className="h-[65%]">{steps[currentStep].component}</div>

            <div className="flex items-center gap-3 justify-end self-end">
              <Button
                onClick={() => setCurrentStep(currentStep - 1)}
                color="default"
                isDisabled={currentStep === 0 || loading}
              >
                Back
              </Button>
              <Button
                onClick={() => {
                  if (currentStep === steps.length - 1) {
                    submit();
                  } else {
                    setCurrentStep(currentStep + 1);
                  }
                }}
                color="success"
                isLoading={loading}
              >
                {currentStep === steps.length - 1 ? "Continue" : "Next"}
              </Button>
            </div>
          </div>
          <div className="container h-full w-full rounded-3xl mix-blend-difference"></div>
        </div>
      </SignedIn>
      <SignedOut>
        <RedirectToSignIn />
      </SignedOut>
    </>
  );
};

export default Onboarding;<|MERGE_RESOLUTION|>--- conflicted
+++ resolved
@@ -8,14 +8,10 @@
 import ax from "@/config/axios";
 import Address from "./Address";
 import Loader from "@/components/Loader";
-<<<<<<< HEAD
 import { SignedIn, SignedOut } from "@/components/auth/LoggedIn";
 import { SignOutButton } from "@/components/auth/SignOutButton";
 import RedirectToSignIn from "@/components/auth/RedirectToSignIn";
 import { authClient } from "@/lib/auth-client";
-=======
-import { useNavigate } from "react-router-dom";
->>>>>>> 4441370f
 
 const Onboarding = () => {
   const [currentStep, setCurrentStep] = useState(0);
